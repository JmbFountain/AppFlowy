[package]
name = "dart-ffi"
version = "0.1.0"
edition = "2018"

# See more keys and their definitions at https://doc.rust-lang.org/cargo/reference/manifest.html
[lib]
name = "dart_ffi"
# this value will change depending on the target os
<<<<<<< HEAD
# default staticlib
=======
# default static lib
>>>>>>> 34530a58
crate-type = ["staticlib"]


[dependencies]
allo-isolate = {version = "^0.1", features = ["catch-unwind",]}
byteorder = {version = "1.3.4"}
ffi-support = {version = "0.4.2"}
protobuf = {version = "2.20.0"}
tokio = { version = "1", features = ["rt", "rt-multi-thread"] }
log = "0.4.14"
serde = { version = "1.0", features = ["derive"] }
serde_json = {version = "1.0"}
bytes = { version = "1.0" }
once_cell = "1"

lib-dispatch = {path = "../lib-dispatch" }
flowy-sdk = {path = "../flowy-sdk"}
dart-notify = {path = "../dart-notify" }
flowy-derive = {path = "../../../shared-lib/flowy-derive" }

[features]
default = ["flowy-sdk/dart", "dart-notify/dart", "flutter"]
flutter = []
http_server = ["flowy-sdk/http_server", "flowy-sdk/use_bunyan"]
#use_serde = ["bincode"]
#use_protobuf= ["protobuf"]

[build-dependencies]
lib-infra = { path = "../../../shared-lib/lib-infra", features = ["protobuf_file_gen", "dart"] }<|MERGE_RESOLUTION|>--- conflicted
+++ resolved
@@ -7,11 +7,7 @@
 [lib]
 name = "dart_ffi"
 # this value will change depending on the target os
-<<<<<<< HEAD
-# default staticlib
-=======
 # default static lib
->>>>>>> 34530a58
 crate-type = ["staticlib"]
 
 
