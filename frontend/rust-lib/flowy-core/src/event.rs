use flowy_derive::{Flowy_Event, ProtoBuf_Enum};
use strum_macros::Display;

#[derive(Clone, Copy, PartialEq, Eq, Debug, Display, Hash, ProtoBuf_Enum, Flowy_Event)]
#[event_err = "FlowyError"]
pub enum WorkspaceEvent {
    #[event(input = "CreateWorkspaceRequest", output = "Workspace")]
    CreateWorkspace = 0,

    #[event(output = "CurrentWorkspaceSetting")]
    ReadCurWorkspace = 1,

    #[event(input = "QueryWorkspaceRequest", output = "RepeatedWorkspace")]
    ReadWorkspaces = 2,

    #[event(input = "QueryWorkspaceRequest")]
    DeleteWorkspace = 3,

    #[event(input = "QueryWorkspaceRequest", output = "Workspace")]
    OpenWorkspace = 4,

    #[event(input = "QueryWorkspaceRequest", output = "RepeatedApp")]
    ReadWorkspaceApps = 5,

    #[event(input = "CreateAppRequest", output = "App")]
    CreateApp = 101,

    #[event(input = "QueryAppRequest")]
    DeleteApp = 102,

    #[event(input = "QueryAppRequest", output = "App")]
    ReadApp = 103,

    #[event(input = "UpdateAppRequest")]
    UpdateApp = 104,

    #[event(input = "CreateViewRequest", output = "View")]
    CreateView = 201,

    #[event(input = "QueryViewRequest", output = "View")]
    ReadView = 202,

    #[event(input = "UpdateViewRequest", output = "View")]
    UpdateView = 203,

    #[event(input = "QueryViewRequest")]
    DeleteView = 204,

    #[event(input = "QueryViewRequest")]
    DuplicateView = 205,

    #[event()]
    CopyLink = 206,

    #[event(input = "QueryViewRequest", output = "DocumentDelta")]
<<<<<<< HEAD
    OpenView = 207,
=======
    OpenDocument      = 207,
>>>>>>> 24c1817c

    #[event(input = "QueryViewRequest")]
    CloseView = 208,

    #[event(output = "RepeatedTrash")]
    ReadTrash = 300,

    #[event(input = "TrashId")]
    PutbackTrash = 301,

    #[event(input = "RepeatedTrashId")]
    DeleteTrash = 302,

    #[event()]
<<<<<<< HEAD
    RestoreAll = 303,

    #[event()]
    DeleteAll = 304,
=======
    RestoreAllTrash   = 303,

    #[event()]
    DeleteAllTrash    = 304,
>>>>>>> 24c1817c

    #[event(input = "DocumentDelta", output = "DocumentDelta")]
    ApplyDocDelta = 400,

    #[event(input = "ExportRequest", output = "ExportData")]
    ExportDocument = 500,
}<|MERGE_RESOLUTION|>--- conflicted
+++ resolved
@@ -5,88 +5,77 @@
 #[event_err = "FlowyError"]
 pub enum WorkspaceEvent {
     #[event(input = "CreateWorkspaceRequest", output = "Workspace")]
-    CreateWorkspace = 0,
+    CreateWorkspace   = 0,
 
     #[event(output = "CurrentWorkspaceSetting")]
-    ReadCurWorkspace = 1,
+    ReadCurWorkspace  = 1,
 
     #[event(input = "QueryWorkspaceRequest", output = "RepeatedWorkspace")]
-    ReadWorkspaces = 2,
+    ReadWorkspaces    = 2,
 
     #[event(input = "QueryWorkspaceRequest")]
-    DeleteWorkspace = 3,
+    DeleteWorkspace   = 3,
 
     #[event(input = "QueryWorkspaceRequest", output = "Workspace")]
-    OpenWorkspace = 4,
+    OpenWorkspace     = 4,
 
     #[event(input = "QueryWorkspaceRequest", output = "RepeatedApp")]
     ReadWorkspaceApps = 5,
 
     #[event(input = "CreateAppRequest", output = "App")]
-    CreateApp = 101,
+    CreateApp         = 101,
 
     #[event(input = "QueryAppRequest")]
-    DeleteApp = 102,
+    DeleteApp         = 102,
 
     #[event(input = "QueryAppRequest", output = "App")]
-    ReadApp = 103,
+    ReadApp           = 103,
 
     #[event(input = "UpdateAppRequest")]
-    UpdateApp = 104,
+    UpdateApp         = 104,
 
     #[event(input = "CreateViewRequest", output = "View")]
-    CreateView = 201,
+    CreateView        = 201,
 
     #[event(input = "QueryViewRequest", output = "View")]
-    ReadView = 202,
+    ReadView          = 202,
 
     #[event(input = "UpdateViewRequest", output = "View")]
-    UpdateView = 203,
+    UpdateView        = 203,
 
     #[event(input = "QueryViewRequest")]
-    DeleteView = 204,
+    DeleteView        = 204,
 
     #[event(input = "QueryViewRequest")]
-    DuplicateView = 205,
+    DuplicateView     = 205,
 
     #[event()]
-    CopyLink = 206,
+    CopyLink          = 206,
 
     #[event(input = "QueryViewRequest", output = "DocumentDelta")]
-<<<<<<< HEAD
-    OpenView = 207,
-=======
     OpenDocument      = 207,
->>>>>>> 24c1817c
 
     #[event(input = "QueryViewRequest")]
-    CloseView = 208,
+    CloseView         = 208,
 
     #[event(output = "RepeatedTrash")]
-    ReadTrash = 300,
+    ReadTrash         = 300,
 
     #[event(input = "TrashId")]
-    PutbackTrash = 301,
+    PutbackTrash      = 301,
 
     #[event(input = "RepeatedTrashId")]
-    DeleteTrash = 302,
+    DeleteTrash       = 302,
 
     #[event()]
-<<<<<<< HEAD
-    RestoreAll = 303,
-
-    #[event()]
-    DeleteAll = 304,
-=======
     RestoreAllTrash   = 303,
 
     #[event()]
     DeleteAllTrash    = 304,
->>>>>>> 24c1817c
 
     #[event(input = "DocumentDelta", output = "DocumentDelta")]
-    ApplyDocDelta = 400,
+    ApplyDocDelta     = 400,
 
     #[event(input = "ExportRequest", output = "ExportData")]
-    ExportDocument = 500,
+    ExportDocument    = 500,
 }