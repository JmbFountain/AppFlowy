use crate::FlowyError;

impl std::convert::From<lib_ot::errors::OTError> for FlowyError {
<<<<<<< HEAD
    fn from(error: lib_ot::errors::OTError) -> Self {
        FlowyError::internal().context(error)
    }
=======
    fn from(error: lib_ot::errors::OTError) -> Self { FlowyError::internal().context(error.msg) }
>>>>>>> 24c1817c
}<|MERGE_RESOLUTION|>--- conflicted
+++ resolved
@@ -1,11 +1,5 @@
 use crate::FlowyError;
 
 impl std::convert::From<lib_ot::errors::OTError> for FlowyError {
-<<<<<<< HEAD
-    fn from(error: lib_ot::errors::OTError) -> Self {
-        FlowyError::internal().context(error)
-    }
-=======
     fn from(error: lib_ot::errors::OTError) -> Self { FlowyError::internal().context(error.msg) }
->>>>>>> 24c1817c
 }