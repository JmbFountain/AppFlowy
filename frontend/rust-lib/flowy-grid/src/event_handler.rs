--- conflicted
+++ resolved
@@ -263,32 +263,7 @@
     Ok(())
 }
 
-<<<<<<< HEAD
-#[tracing::instrument(level = "trace", skip(data, manager), err)]
-pub(crate) async fn get_date_cell_data_handler(
-    data: Data<CellIdentifierPayload>,
-    manager: AppData<Arc<GridManager>>,
-) -> DataResult<DateCellData, FlowyError> {
-    let params: CellIdentifier = data.into_inner().try_into()?;
-    let editor = manager.get_grid_editor(&params.grid_id)?;
-    match editor.get_field_meta(&params.field_id).await {
-        None => {
-            tracing::error!("Can't find the date field with id: {}", params.field_id);
-            data_result(DateCellData::default())
-        }
-        Some(field_meta) => {
-            let cell_meta = editor.get_cell_meta(&params.row_id, &params.field_id).await?;
-            let type_option = DateTypeOption::from(&field_meta);
-            let date_cell_data = type_option.make_date_cell_data(&cell_meta)?;
-            data_result(date_cell_data)
-        }
-    }
-}
-
-#[tracing::instrument(level = "debug", skip_all, err)]
-=======
-#[tracing::instrument(level = "trace", skip_all, err)]
->>>>>>> 81cf9698
+#[tracing::instrument(level = "trace", skip_all, err)]
 pub(crate) async fn new_select_option_handler(
     data: Data<CreateSelectOptionPayload>,
     manager: AppData<Arc<GridManager>>,
