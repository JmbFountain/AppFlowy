--- conflicted
+++ resolved
@@ -9,21 +9,10 @@
     sync::Arc,
 };
 
-<<<<<<< HEAD
-pub type CoreModuleEventBuilder = EventBuilder<FlowyError>;
-impl CoreModuleEventBuilder {
-    pub fn new(sdk: FlowySDKTest) -> Self {
-        EventBuilder::test(TestContext::new(sdk))
-    }
-    pub fn user_profile(&self) -> &Option<UserProfile> {
-        &self.user_profile
-    }
-=======
 pub type FolderEventBuilder = EventBuilder<FlowyError>;
 impl FolderEventBuilder {
     pub fn new(sdk: FlowySDKTest) -> Self { EventBuilder::test(TestContext::new(sdk)) }
     pub fn user_profile(&self) -> &Option<UserProfile> { &self.user_profile }
->>>>>>> 24c1817c
 }
 
 pub type UserModuleEventBuilder = FolderEventBuilder;
@@ -55,10 +44,10 @@
             Ok(bytes) => {
                 let module_request = self.get_request();
                 self.context.request = Some(module_request.payload(bytes))
-            }
+            },
             Err(e) => {
                 log::error!("Set payload failed: {:?}", e);
-            }
+            },
         }
         self
     }
@@ -94,7 +83,7 @@
             Ok(Ok(data)) => data,
             Ok(Err(e)) => {
                 panic!("parse failed: {:?}", e)
-            }
+            },
             Err(e) => panic!("Internal error: {:?}", e),
         }
     }
@@ -115,9 +104,7 @@
         self
     }
 
-    fn dispatch(&self) -> Arc<EventDispatcher> {
-        self.context.sdk.dispatcher()
-    }
+    fn dispatch(&self) -> Arc<EventDispatcher> { self.context.sdk.dispatcher() }
 
     fn get_response(&self) -> EventResponse {
         self.context
@@ -127,9 +114,7 @@
             .clone()
     }
 
-    fn get_request(&mut self) -> ModuleRequest {
-        self.context.request.take().expect("must call event first")
-    }
+    fn get_request(&mut self) -> ModuleRequest { self.context.request.take().expect("must call event first") }
 }
 
 #[derive(Clone)]
