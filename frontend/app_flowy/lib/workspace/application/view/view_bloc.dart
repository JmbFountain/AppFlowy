import 'package:app_flowy/workspace/application/view/view_listener.dart';
import 'package:app_flowy/workspace/application/view/view_service.dart';
import 'package:dartz/dartz.dart';
import 'package:flowy_sdk/protobuf/flowy-folder-data-model/view.pb.dart';
import 'package:flowy_sdk/protobuf/flowy-error/errors.pb.dart';
import 'package:flutter_bloc/flutter_bloc.dart';
import 'package:freezed_annotation/freezed_annotation.dart';

part 'view_bloc.freezed.dart';

<<<<<<< HEAD
class ViewMenuBloc extends Bloc<ViewEvent, ViewState> {
  final ViewRepository repo;
=======
class ViewBloc extends Bloc<ViewEvent, ViewState> {
  final ViewService service;
>>>>>>> cace6248
  final ViewListener listener;
  final View view;

<<<<<<< HEAD
  ViewMenuBloc({
    required this.repo,
=======
  ViewBloc({
    required this.view,
    required this.service,
>>>>>>> cace6248
    required this.listener,
  }) : super(ViewState.init(view)) {
    on<ViewEvent>((event, emit) async {
      await event.map(
        initial: (e) {
          // TODO: Listener can be refactored to a stream.
          listener.updatedNotifier.addPublishListener((result) {
            // emit.forEach(stream, onData: onData)
            add(ViewEvent.viewDidUpdate(result));
          });
          listener.start();
          emit(state);
        },
        setIsEditing: (e) {
          emit(state.copyWith(isEditing: e.isEditing));
        },
        viewDidUpdate: (e) {
          e.result.fold(
            (view) => emit(state.copyWith(view: view, successOrFailure: left(unit))),
            (error) => emit(state.copyWith(successOrFailure: right(error))),
          );
        },
        rename: (e) async {
          final result = await service.updateView(viewId: view.id, name: e.newName);
          emit(
            result.fold(
              (l) => state.copyWith(successOrFailure: left(unit)),
              (error) => state.copyWith(successOrFailure: right(error)),
            ),
          );
        },
        delete: (e) async {
          final result = await service.delete(viewId: view.id);
          emit(
            result.fold(
              (l) => state.copyWith(successOrFailure: left(unit)),
              (error) => state.copyWith(successOrFailure: right(error)),
            ),
          );
        },
        duplicate: (e) async {
          final result = await service.duplicate(viewId: view.id);
          emit(
            result.fold(
              (l) => state.copyWith(successOrFailure: left(unit)),
              (error) => state.copyWith(successOrFailure: right(error)),
            ),
          );
        },
      );
    });
  }

  @override
  Future<void> close() async {
    await listener.close();
    return super.close();
  }
}

@freezed
class ViewEvent with _$ViewEvent {
  const factory ViewEvent.initial() = Initial;
  const factory ViewEvent.setIsEditing(bool isEditing) = SetEditing;
  const factory ViewEvent.rename(String newName) = Rename;
  const factory ViewEvent.delete() = Delete;
  const factory ViewEvent.duplicate() = Duplicate;
  const factory ViewEvent.viewDidUpdate(Either<View, FlowyError> result) = ViewDidUpdate;
}

@freezed
class ViewState with _$ViewState {
  const factory ViewState({
    required View view,
    required bool isEditing,
    required Either<Unit, FlowyError> successOrFailure,
  }) = _ViewState;

  factory ViewState.init(View view) => ViewState(
        view: view,
        isEditing: false,
        successOrFailure: left(unit),
      );
}<|MERGE_RESOLUTION|>--- conflicted
+++ resolved
@@ -8,24 +8,14 @@
 
 part 'view_bloc.freezed.dart';
 
-<<<<<<< HEAD
-class ViewMenuBloc extends Bloc<ViewEvent, ViewState> {
-  final ViewRepository repo;
-=======
 class ViewBloc extends Bloc<ViewEvent, ViewState> {
   final ViewService service;
->>>>>>> cace6248
   final ViewListener listener;
   final View view;
 
-<<<<<<< HEAD
-  ViewMenuBloc({
-    required this.repo,
-=======
   ViewBloc({
     required this.view,
     required this.service,
->>>>>>> cace6248
     required this.listener,
   }) : super(ViewState.init(view)) {
     on<ViewEvent>((event, emit) async {
