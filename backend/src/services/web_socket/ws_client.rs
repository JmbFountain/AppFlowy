use crate::{
    config::{HEARTBEAT_INTERVAL, PING_TIMEOUT},
    entities::logged_user::LoggedUser,
    services::web_socket::{
        entities::{Connect, Disconnect, Socket},
        WSServer, WebSocketMessage,
    },
};
use actix::*;
use actix_web::web::Data;
use actix_web_actors::{ws, ws::Message::Text};
use bytes::Bytes;
use lib_ws::{WSChannel, WebSocketRawMessage};
use std::{collections::HashMap, convert::TryFrom, sync::Arc, time::Instant};

pub trait WebSocketReceiver: Send + Sync {
    fn receive(&self, data: WSClientData);
}

#[derive(Default)]
pub struct WebSocketReceivers {
    inner: HashMap<WSChannel, Arc<dyn WebSocketReceiver>>,
}

impl WebSocketReceivers {
    pub fn new() -> Self {
        WebSocketReceivers::default()
    }

    pub fn set(&mut self, channel: WSChannel, receiver: Arc<dyn WebSocketReceiver>) {
        tracing::trace!("Add {:?} receiver", channel);
        self.inner.insert(channel, receiver);
    }

<<<<<<< HEAD
    pub fn get(&self, source: &WSModule) -> Option<Arc<dyn WebSocketReceiver>> {
        self.inner.get(source).cloned()
    }
=======
    pub fn get(&self, source: &WSChannel) -> Option<Arc<dyn WebSocketReceiver>> { self.inner.get(source).cloned() }
>>>>>>> 24c1817c
}

#[derive(Debug)]
pub struct WSUser {
    inner: LoggedUser,
}

impl WSUser {
    pub fn new(inner: LoggedUser) -> Self {
        Self { inner }
    }

    pub fn id(&self) -> &str {
        &self.inner.user_id
    }
}

pub struct WSClientData {
    pub(crate) user: Arc<WSUser>,
    pub(crate) socket: Socket,
    pub(crate) data: Bytes,
}

pub struct WSClient {
    user: Arc<WSUser>,
    server: Addr<WSServer>,
    ws_receivers: Data<WebSocketReceivers>,
    hb: Instant,
}

impl WSClient {
    pub fn new(user: WSUser, server: Addr<WSServer>, ws_receivers: Data<WebSocketReceivers>) -> Self {
        Self {
            user: Arc::new(user),
            server,
            ws_receivers,
            hb: Instant::now(),
        }
    }

    fn hb(&self, ctx: &mut ws::WebsocketContext<Self>) {
        ctx.run_interval(HEARTBEAT_INTERVAL, |client, ctx| {
            if Instant::now().duration_since(client.hb) > PING_TIMEOUT {
                client.server.do_send(Disconnect {
                    sid: client.user.id().into(),
                });
                ctx.stop();
            } else {
                ctx.ping(b"");
            }
        });
    }

    fn handle_binary_message(&self, bytes: Bytes, socket: Socket) {
        // TODO: ok to unwrap?
        let message: WebSocketRawMessage = WebSocketRawMessage::try_from(bytes).unwrap();
        match self.ws_receivers.get(&message.channel) {
            None => {
<<<<<<< HEAD
                log::error!("Can't find the receiver for {:?}", message.module);
            }
=======
                log::error!("Can't find the receiver for {:?}", message.channel);
            },
>>>>>>> 24c1817c
            Some(handler) => {
                let client_data = WSClientData {
                    user: self.user.clone(),
                    socket,
                    data: Bytes::from(message.data),
                };
                handler.receive(client_data);
            }
        }
    }
}

impl StreamHandler<Result<ws::Message, ws::ProtocolError>> for WSClient {
    fn handle(&mut self, msg: Result<ws::Message, ws::ProtocolError>, ctx: &mut Self::Context) {
        match msg {
            Ok(ws::Message::Ping(msg)) => {
                self.hb = Instant::now();
                ctx.pong(&msg);
            }
            Ok(ws::Message::Pong(_msg)) => {
                // tracing::debug!("Receive {} pong {:?}", &self.session_id, &msg);
                self.hb = Instant::now();
            }
            Ok(ws::Message::Binary(bytes)) => {
                let socket = ctx.address().recipient();
                self.handle_binary_message(bytes, socket);
            }
            Ok(Text(_)) => {
                log::warn!("Receive unexpected text message");
            }
            Ok(ws::Message::Close(reason)) => {
                ctx.close(reason);
                ctx.stop();
            }
            Ok(ws::Message::Continuation(_)) => {}
            Ok(ws::Message::Nop) => {}
            Err(e) => {
                log::error!("[{}]: WebSocketStream protocol error {:?}", self.user.id(), e);
                ctx.stop();
            }
        }
    }
}

impl Handler<WebSocketMessage> for WSClient {
    type Result = ();

    fn handle(&mut self, msg: WebSocketMessage, ctx: &mut Self::Context) {
        ctx.binary(msg.0);
    }
}

impl Actor for WSClient {
    type Context = ws::WebsocketContext<Self>;

    fn started(&mut self, ctx: &mut Self::Context) {
        self.hb(ctx);
        let socket = ctx.address().recipient();
        let connect = Connect {
            socket,
            sid: self.user.id().into(),
        };
        self.server
            .send(connect)
            .into_actor(self)
            .then(|res, _client, _ctx| {
                match res {
                    Ok(Ok(_)) => tracing::trace!("Send connect message to server success"),
                    Ok(Err(e)) => log::error!("Send connect message to server failed: {:?}", e),
                    Err(e) => log::error!("Send connect message to server failed: {:?}", e),
                }
                fut::ready(())
            })
            .wait(ctx);
    }

    fn stopping(&mut self, _: &mut Self::Context) -> Running {
        self.server.do_send(Disconnect {
            sid: self.user.id().into(),
        });

        Running::Stop
    }
}<|MERGE_RESOLUTION|>--- conflicted
+++ resolved
@@ -3,7 +3,8 @@
     entities::logged_user::LoggedUser,
     services::web_socket::{
         entities::{Connect, Disconnect, Socket},
-        WSServer, WebSocketMessage,
+        WSServer,
+        WebSocketMessage,
     },
 };
 use actix::*;
@@ -17,28 +18,23 @@
     fn receive(&self, data: WSClientData);
 }
 
-#[derive(Default)]
 pub struct WebSocketReceivers {
     inner: HashMap<WSChannel, Arc<dyn WebSocketReceiver>>,
 }
 
+impl std::default::Default for WebSocketReceivers {
+    fn default() -> Self { Self { inner: HashMap::new() } }
+}
+
 impl WebSocketReceivers {
-    pub fn new() -> Self {
-        WebSocketReceivers::default()
-    }
+    pub fn new() -> Self { WebSocketReceivers::default() }
 
     pub fn set(&mut self, channel: WSChannel, receiver: Arc<dyn WebSocketReceiver>) {
         tracing::trace!("Add {:?} receiver", channel);
         self.inner.insert(channel, receiver);
     }
 
-<<<<<<< HEAD
-    pub fn get(&self, source: &WSModule) -> Option<Arc<dyn WebSocketReceiver>> {
-        self.inner.get(source).cloned()
-    }
-=======
     pub fn get(&self, source: &WSChannel) -> Option<Arc<dyn WebSocketReceiver>> { self.inner.get(source).cloned() }
->>>>>>> 24c1817c
 }
 
 #[derive(Debug)]
@@ -47,13 +43,9 @@
 }
 
 impl WSUser {
-    pub fn new(inner: LoggedUser) -> Self {
-        Self { inner }
-    }
+    pub fn new(inner: LoggedUser) -> Self { Self { inner } }
 
-    pub fn id(&self) -> &str {
-        &self.inner.user_id
-    }
+    pub fn id(&self) -> &str { &self.inner.user_id }
 }
 
 pub struct WSClientData {
@@ -97,13 +89,8 @@
         let message: WebSocketRawMessage = WebSocketRawMessage::try_from(bytes).unwrap();
         match self.ws_receivers.get(&message.channel) {
             None => {
-<<<<<<< HEAD
-                log::error!("Can't find the receiver for {:?}", message.module);
-            }
-=======
                 log::error!("Can't find the receiver for {:?}", message.channel);
             },
->>>>>>> 24c1817c
             Some(handler) => {
                 let client_data = WSClientData {
                     user: self.user.clone(),
@@ -111,7 +98,7 @@
                     data: Bytes::from(message.data),
                 };
                 handler.receive(client_data);
-            }
+            },
         }
     }
 }
@@ -122,28 +109,28 @@
             Ok(ws::Message::Ping(msg)) => {
                 self.hb = Instant::now();
                 ctx.pong(&msg);
-            }
+            },
             Ok(ws::Message::Pong(_msg)) => {
                 // tracing::debug!("Receive {} pong {:?}", &self.session_id, &msg);
                 self.hb = Instant::now();
-            }
+            },
             Ok(ws::Message::Binary(bytes)) => {
                 let socket = ctx.address().recipient();
                 self.handle_binary_message(bytes, socket);
-            }
+            },
             Ok(Text(_)) => {
                 log::warn!("Receive unexpected text message");
-            }
+            },
             Ok(ws::Message::Close(reason)) => {
                 ctx.close(reason);
                 ctx.stop();
-            }
-            Ok(ws::Message::Continuation(_)) => {}
-            Ok(ws::Message::Nop) => {}
+            },
+            Ok(ws::Message::Continuation(_)) => {},
+            Ok(ws::Message::Nop) => {},
             Err(e) => {
                 log::error!("[{}]: WebSocketStream protocol error {:?}", self.user.id(), e);
                 ctx.stop();
-            }
+            },
         }
     }
 }
@@ -151,9 +138,7 @@
 impl Handler<WebSocketMessage> for WSClient {
     type Result = ();
 
-    fn handle(&mut self, msg: WebSocketMessage, ctx: &mut Self::Context) {
-        ctx.binary(msg.0);
-    }
+    fn handle(&mut self, msg: WebSocketMessage, ctx: &mut Self::Context) { ctx.binary(msg.0); }
 }
 
 impl Actor for WSClient {
